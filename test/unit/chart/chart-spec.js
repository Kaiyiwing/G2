const expect = require('chai').expect;
<<<<<<< HEAD
const Global = require('../../../src/global');
=======
require('../../../src/index');
>>>>>>> 07f871f9
const Chart = require('../../../src/chart/chart');
const { DomUtil } = require('../../../src/util');

const div = document.createElement('div');
div.id = 'cchart';
document.body.appendChild(div);

describe('test chart', function() {
  const chart = new Chart({
    container: div,
    width: 800,
    height: 500,
    padding: [ 0, 50, 20, 50 ],
    animate: false
  });
  chart.scale({
    b: {
      min: 0,
      max: 10
    }
  });
  const data = [
      { a: 1, b: 2, c: '1' },
      { a: 2, b: 5, c: '1' },
      { a: 3, b: 4, c: '1' },

      { a: 1, b: 3, c: '2' },
      { a: 2, b: 1, c: '2' },
      { a: 3, b: 2, c: '2' }
  ];
  it('init', function() {
    expect(chart.get('width')).equal(800);
    expect(chart.get('height')).equal(500);
    expect(chart.get('_id')).equal('chart');
  });

  it('plot test', function() {
    expect(chart.get('plotRange').tl).eqls({ x: 50, y: 0 });
    expect(chart.get('plotRange').br).eqls({ x: 750, y: 480 });
  });

  it('method', function() {
    chart.source(data);
    expect(chart.get('data').length).equal(6);
    const point = chart.point().position('a*b').color('c');
    expect(point.get('attrOptions').position.field).equal('a*b');
  });

  it('render', function() {
    chart.render();
    expect(chart.get('viewContainer').getCount()).equal(1);
    expect(chart.get('viewContainer').getFirst().getCount()).equal(6);
  });

  it('change data', function() {
    const data = [
      { a: 1, b: 2, c: '1' },
      { a: 3, b: 2, c: '2' }
    ];
    chart.changeData(data);
    expect(chart.get('data').length).equal(2);
    expect(chart.get('viewContainer').getCount()).equal(1);
    expect(chart.get('viewContainer').getFirst().getCount()).equal(2);
  });

  it('changeSize', function() {
    chart.changeSize(500, 500);
    expect(chart.get('plotRange').tl).eqls({ x: 50, y: 0 });
    expect(chart.get('plotRange').br).eqls({ x: 450, y: 480 });
    expect(chart.get('canvas').get('width')).equal(500);
  });

  it('showTooltip', function() {
    const point = chart.getXY({ a: 1, b: 2 });
    chart.showTooltip(point);
    // TODO 如果直接调用chart.showToolTip,非shared的tooltip不显示
    // const tooltipController = chart.get('tooltipController');
    // const { tooltip } = tooltipController;
    // const tooltipItems = chart.getTooltipItems(point);
    // expect(tooltip.get('items').length).eql(tooltipItems.length);
  });

  it('forceFit', function() {
    chart.forceFit();
    expect(chart.get('canvas').get('width')).equal(DomUtil.getWidth(div));
  });

  it('clear', function() {
    chart.clear();
    expect(chart.get('geoms').length).equal(0);
    expect(chart.get('viewContainer').getCount()).equal(0);
  });

  it('destroy', function() {
    chart.destroy();
    expect(div.childNodes.length).equal(0);
  });

});

describe('test chart with views', function() {
  let chart;
  const data = [
      { a: 1, b: 2, c: '1' },
      { a: 2, b: 5, c: '1' },
      { a: 3, b: 4, c: '1' },
      { a: 1, b: 3, c: '2' },
      { a: 2, b: 1, c: '2' },
      { a: 3, b: 2, c: '2' }
  ];
  it('init', function() {
    chart = new Chart({
      height: 500,
      forceFit: true,
      padding: 50,
      container: 'cchart',
      animate: false
    });

    chart.scale({
      a: {
        formatter(a) {
          return a.toFixed(2);
        }
      }
    });
    chart.axis('b', {
      title: null
    });

    expect(div.childNodes.length).equal(1);
  });

  it('add view', function() {
    const v1 = chart.view();
    expect(v1.get('_id')).equal('view0');
    expect(v1.get('options').scales.a).not.equal(undefined);
    expect(v1.get('options').axes.b).eqls({
      title: null
    });
    v1.source(data);
    v1.line().position('a*b').color('c');
    expect(chart.get('views').length).equal(1);
    expect(chart.get('viewContainer').getCount()).equal(0);
  });
  it('render', function() {
    chart.render();
    const v1 = chart.get('views')[0];
    expect(v1.get('viewContainer').getFirst().getCount()).equal(2);
  });

  it('change size', function() {
    const v1 = chart.get('views')[0];
    let viewRange = v1.getViewRegion();
    expect(viewRange.start).eqls({ x: 50, y: 450 });
    expect(viewRange.end).eqls({ x: DomUtil.getWidth(div) - 50, y: 50 });

    chart.changeSize(500, 500);
    viewRange = v1.getViewRegion();
    expect(viewRange.end).eqls({ x: 450, y: 50 });
  });

  it('clear', function() {
    chart.clear();
    expect(chart.get('views').length).equal(0);
    expect(chart.get('viewContainer').getCount()).equal(0);
  });

  it('destroy', function() {
    chart.destroy();
    expect(chart.destroyed).equal(true);
  });
});

describe('test chart width filter', function() {
  const data = [
    { genre: 'Sports', sold: 475, type: '1' },
    { genre: 'Strategy', sold: 115, type: '1' },
    { genre: 'Action', sold: 120, type: '1' },
    { genre: 'Shooter', sold: 350, type: '1' },
    { genre: 'Other', sold: 150, type: '1' }
  ];
  let chart;
  it('init filter', function() {
    chart = new Chart({
      height: 500,
      forceFit: true,
      container: 'cchart',
      animate: false
    });

    chart.filter('genre', function(genre) {
      return genre === 'Sports';
    });

    const rst = chart.execFilter(data);
    expect(rst.length).equal(1);
  });
  it('change fitler', function() {
    chart.filter('genre', function(genre) {
      return genre !== 'Sports';
    });
    const rst = chart.execFilter(data);
    expect(rst.length).equal(data.length - 1);
  });

  it('combine', function() {
    chart.filter('sold', function(sold) {
      return sold > 200;
    });
    const rst = chart.execFilter(data);
    expect(rst.length).equal(1);
  });

  it('clear', function() {
    chart.clear();
    const rst = chart.execFilter(data);
    expect(rst.length).equal(data.length);
  });

  it('destroy', function() {
    chart.destroy();
  });

});

describe('test chart width filter, ignore legend', function() {
  const data = [
    { genre: 'Sports', sold: 475, type: '1' },
    { genre: 'Strategy', sold: 115, type: '1' },
    { genre: 'Action', sold: 120, type: '1' },
    { genre: 'Shooter', sold: 350, type: '1' },
    { genre: 'Other', sold: 150, type: '1' }
  ];
  let chart;
  it('init filter', function() {
    chart = new Chart({
      height: 500,
      forceFit: true,
      container: 'cchart',
      animate: false
    });
    chart.source(data);
    chart.line().position('genre*sold').color('genre');
    chart.filter('genre', function(genre) {
      return genre === 'Sports';
    });

    const rst = chart.execFilter(data);
    expect(rst.length).equal(1);

    chart.initView();
    const scale = chart.createScale('genre');
    expect(scale.values.length).equal(5);
  });
  it('change fitler', function() {
    chart.filter('genre', null);
    chart.set('scales', {});
    chart.filter('sold', function(sold) {
      return sold > 200;
    });
    chart.initView();
    const scale = chart.createScale('genre');
    expect(scale.values.length).equal(5);
    const scale1 = chart.createScale('sold');

    expect(scale1.min > 200).equal(true);

  });
  it('destroy', function() {
    chart.destroy();
  });

});

describe('chart forceFit', function() {
  let chart;
  const data = [
      { a: 1, b: 2, c: '1' },
      { a: 2, b: 5, c: '1' },
      { a: 3, b: 4, c: '1' },

      { a: 1, b: 3, c: '2' },
      { a: 2, b: 1, c: '2' },
      { a: 3, b: 2, c: '2' }
  ];

  it('init filter', function() {
    chart = new Chart({
      height: 500,
      forceFit: true,
      container: 'cchart',
      animate: false,
      padding: [ 20, 80, 60, 80 ]
    });
    expect(chart.get('canvas').get('width')).equal(DomUtil.getWidth(div));
    chart.source(data);
    chart.line().position('a*b').color('c');
    chart.render();
  });

  it('window resize', function(done) {
    div.style.width = '500px';
    const resizeEvent = new Event('resize');
    window.dispatchEvent(resizeEvent);
    setTimeout(function() {
      expect(chart.get('canvas').get('width')).equal(500);
      done();
    }, 300);
  });

  it('multiple views', function() {
    div.style.width = 'auto';
    chart.clear();
    const v1 = chart.view({
      start: {
        x: 0,
        y: 0
      },
      end: {
        x: 0.5,
        y: 0.5
      }
    });
    v1.source(data);
    v1.line().position('a*b').color('c');

    const v2 = chart.view({
      start: {
        x: 0.5,
        y: 0.5
      },
      end: {
        x: 1,
        y: 1
      }
    });
    v2.source(data);
    v2.line().position('a*b').color('c');
    chart.render();
    const viewRange1 = v1.getViewRegion();
    expect(viewRange1.end).eqls({ x: 250, y: 20 });

  });

  it('destroy', function() {
    chart.destroy();
  });
});

describe('filter shape', function() {
  let chart;
  const data = [
      { a: 1, b: 2, c: '1' },
      { a: 2, b: 5, c: '1' },
      { a: 3, b: 4, c: '1' },

      { a: 1, b: 3, c: '2' },
      { a: 2, b: 1, c: '2' },
      { a: 3, b: 2, c: '2' }
  ];

  it('init chart', function() {
    chart = new Chart({
      height: 500,
      forceFit: true,
      container: 'cchart'
    });
    const viewContainer = chart.get('viewContainer');
    expect(viewContainer.getCount()).equal(0);
  });

  it('filter point', function() {
    chart.source(data);
    chart.point().position('a*b').color('c');
    chart.render();
    const container = chart.get('viewContainer').getFirst();
    expect(container.getCount()).equal(data.length);

    chart.filterShape(function(record) {
      return record.a !== 1;
    });

    expect(container.getCount()).equal(data.length);
    expect(container.getFirst().get('visible')).equal(false);
    expect(container.get('children')[3].get('visible')).equal(false);
  });

  it('filter line', function() {
    chart.clear();
    chart.line().position('a*b').color('c');
    chart.render();
    const container = chart.get('viewContainer').getFirst();
    expect(container.getCount()).equal(2);
    chart.filterShape(function(arr) {
      return arr[0].c !== '1';
    });
    expect(container.getCount()).equal(2);
    expect(container.getFirst().get('visible')).equal(false);
    expect(container.getLast().get('visible')).equal(true);
  });

  it('destroy', function() {
    chart.destroy();
    expect(chart.destroyed).equal(true);
  });
});

describe('chart, view, geom visible', function() {
  let chart;
  const data = [
      { a: 1, b: 2, c: '1' },
      { a: 2, b: 5, c: '1' },
      { a: 3, b: 4, c: '1' },

      { a: 1, b: 3, c: '2' },
      { a: 2, b: 1, c: '2' },
      { a: 3, b: 2, c: '2' }
  ];

  it('chart show hide', function() {
    chart = new Chart({
      height: 500,
      forceFit: true,
      container: 'cchart',
      animate: false,
      padding: 0
    });
    chart.hide();
    expect(chart.get('wrapperEl').style.display).equal('none');
    chart.show();
    expect(chart.get('wrapperEl').style.display).equal('');
  });

  it('view show hide', function() {
    const v1 = chart.view();
    v1.source(data);
    v1.line().position('a*b').color('c');

    chart.render();
    const viewContainer = chart.get('viewContainer');
    expect(viewContainer.getCount()).equal(1);
    expect(viewContainer.getFirst().get('visible')).equal(true);
    v1.hide();
    expect(viewContainer.getFirst().get('visible')).equal(false);

    v1.show();
    expect(viewContainer.getFirst().get('visible')).equal(true);
    chart.clear();
    expect(viewContainer.getCount()).equal(0);

  });

  it('multiple views show hide', function() {
    chart.scale('b', {
      alias: '别名'
    });
    chart.axis('b', {
      title: {
        offset: 5
      }
    });
    const v1 = chart.view({
      start: { x: 0, y: 0 },
      end: { x: 0.5, y: 0.5 },
      padding: 20
    });
    v1.source(data);
    v1.line().position('a*b').color('c');
    v1.guide().text({
      start: { a: 1, b: 5 },
      zIndex: 5,
      content: '测试文本',
      style: {
        fill: 'red'
      }
    });
    const v2 = chart.view({
      start: { x: 0.5, y: 0.5 },
      end: { x: 1, y: 1 },
      padding: [ 0, 0, 40, 0 ]
    });
    v2.source(data);
    v2.line().position('a*b').color('c');

    v2.filter('c', function(c) {
      return c === '1';
    });
    chart.render();

    const viewContainer = chart.get('viewContainer');
    expect(viewContainer.getCount()).equal(2);
    v1.hide();
    expect(viewContainer.getFirst().get('visible')).equal(false);
    v1.show();

    expect(v1.getViewRegion().start).eqls({ x: 20, y: 230 });
    expect(v2.getViewRegion().end.y).eqls(250);
    expect(v1.get('axisController').axes[1].get('title').text).equal('别名');
  });

  it('geom show hide', function() {
    chart.clear();
    chart.source(data);
    const l1 = chart.line().position('a*b').color('c');
    chart.render();
    const viewContainer = chart.get('viewContainer');
    expect(viewContainer.getCount()).equal(1);
    expect(viewContainer.getFirst().get('visible')).equal(true);

    l1.hide();
    expect(viewContainer.getFirst().get('visible')).equal(false);
    l1.show();
    expect(viewContainer.getFirst().get('visible')).equal(true);
  });
  it('destroy', function() {
    chart.destroy();
    expect(chart.destroyed).equal(true);
  });
});

describe('chart sync scales', function() {
  let chart;
  const data = [
      { a: 1, b: 2, c: '1' },
      { a: 2, b: 5, c: '1' },
      { a: 3, b: 4, c: '1' },

      { a: 1, b: 3, c: '2' },
      { a: 2, b: 1, c: '2' },
      { a: 3, b: 2, c: '2' }
  ];

  const data1 = [
    { a: 1, b: 6, d: '1' },
    { a: 2, b: 9, d: '2' }
  ];

  it('only chart', function() {
    chart = new Chart({
      height: 500,
      forceFit: true,
      container: 'cchart',
      animate: false
    });

    chart.scale('b', {
      sync: true,
      min: 0
    });

    chart.source(data);
    chart.line().position('a*b').color('c');
    chart.render();

    expect(chart.get('scales').b.min).equal(0);

  });

  it('one view', function() {
    chart.clear();
    const v1 = chart.view();
    v1.source(data1);
    v1.line().position('a*b').color('c');
    chart.render();
    expect(v1.get('scales').b.min).equal(0);
  });

  it('chart with view', function() {
    chart.clear();
    chart.interval().position('a*b')
      .color('c')
      .adjust('stack');
    chart.scale('a', {
      sync: true
    });
    const v1 = chart.view();
    v1.source(data1);
    v1.line().position('a*b').color('c');
    chart.render();
    expect(v1.get('scales').b).equal(chart.get('scales').b);
  });

  it('multiple views', function() {
    chart.clear();
    chart.scale('a', {
      sync: true
    });

    const v1 = chart.view({
      start: { x: 0, y: 0 },
      end: { x: 0.5, y: 0.5 }
    });
    v1.source(data1);
    v1.line().position('a*b').color('c');

    const v2 = chart.view({
      end: { x: 1, y: 1 },
      start: { x: 0.5, y: 0.5 }
    });
    v2.source(data);
    v2.interval().position('a*b')
      .color('c')
      .adjust('stack');
    chart.render();
    expect(v1.get('scales').b).equal(chart.get('scales').b);
    expect(v1.get('scales').a).equal(chart.get('scales').a);
    expect(v1.get('scales').c).not.equal(chart.get('scales').c);
    expect(v1.get('scales').b.max).equal(10);
  });

  it('toDataURL', function() {
    if (Global.renderer2d === 'canvas') {
      const str = chart.toDataURL();
      expect(str.length).not.equal(0);
    }
  });

  // xit('download', function() {
  //   const str = chart.downloadImage('xx');
  //   expect(str.length).not.equal(0);
  // });

  it('destroy', function() {
    chart.destroy();
    expect(chart.destroyed).equal(true);
  });
});

describe('chart empty data', function() {
  let chart;
  it('init', function() {
    chart = new Chart({
      container: div,
      width: 800,
      height: 500,
      animate: false
    });
  });

  it('no data', function() {
    chart.point().position('x*y');
    expect(chart.get('viewContainer').getCount()).equal(0);
    chart.render();
    expect(chart.get('viewContainer').getCount()).equal(1);
    expect(chart.get('viewContainer').getFirst().getCount()).equal(0);
  });

  it('chart epmty data', function() {
    chart.clear();
    chart.source([], {
      x: {
        type: 'linear',
        min: 0,
        max: 100
      },
      y: {
        type: 'cat',
        values: [ '1', '2' ]
      }
    });
    chart.point().position('x*y');
    chart.render();
    expect(chart.get('viewContainer').getCount()).equal(1);
    expect(chart.get('viewContainer').getFirst().getCount()).equal(0);
  });

  it('view epmty data', function() {
    chart.clear();
    expect(chart.get('viewContainer').getCount()).equal(0);
    const v1 = chart.view();
    v1.source([]);
    v1.point().position('x*y');
    chart.render();
    expect(chart.get('viewContainer').getCount()).equal(1);
    expect(chart.get('viewContainer').getFirst().getCount()).equal(0);
  });

  it('destroy', function() {
    chart.destroy();
    expect(chart.destroyed).equal(true);
  });
});

describe('chart set keyFields', function() {
  let chart;
  const data = [
      { a: 1, b: 2, c: '1' },
      { a: 2, b: 5, c: '1' },
      { a: 3, b: 4, c: '1' },

      { a: 1, b: 3, c: '2' },
      { a: 2, b: 1, c: '2' },
      { a: 3, b: 2, c: '2' }
  ];

  it('chart.source', function() {
    chart = new Chart({
      height: 500,
      forceFit: true,
      container: 'cchart',
      animate: false
    });
    chart.source(data, {
      a: {
        key: true
      }
    });
    chart.line().position('a*b').color('c');
    chart.render();

    expect(chart.get('geoms')[0].get('keyFields')).eql([ 'a' ]);
  });

  it('chart.scale', function() {
    chart.clear();
    chart.scale({
      c: {
        key: true
      },
      b: {
        key: true
      }
    });
    chart.line().position('a*b').color('c');
    chart.render();

    expect(chart.get('geoms')[0].get('keyFields')).eql([ 'a', 'c', 'b' ]);
  });

  it('destroy', function() {
    chart.destroy();
    expect(chart.destroyed).equal(true);
  });
});

describe('chart display axis title', function() {
  it('the axis title of a is showed.', function() {
    const data = [
      { a: 1, b: 2, c: '1' },
      { a: 2, b: 5, c: '1' },
      { a: 3, b: 4, c: '1' },

      { a: 1, b: 3, c: '2' },
      { a: 2, b: 1, c: '2' },
      { a: 3, b: 2, c: '2' }
    ];
    const chart = new Chart({
      height: 500,
      forceFit: true,
      container: 'cchart',
      animate: false,
      data,
      options: {
        geoms: [{
          type: 'line',
          position: 'a*b',
          color: 'c'
        }],
        axes: {
          a: {
            title: true
          }
        }
      }
    });

    chart.render();

    const axisController = chart.get('axisController');
    const axes = axisController.axes;
    expect(axes.length).equal(2);

    const aAxis = axes[0];
    expect(aAxis.get('title')).to.be.an.instanceof(Object);
    expect(aAxis.get('title').text).to.eql('a');

    chart.destroy();
  });

  it('set title position.', function() {
    const data = [
      { a: 1, b: 2, c: '1' },
      { a: 2, b: 5, c: '1' },
      { a: 3, b: 4, c: '1' },

      { a: 1, b: 3, c: '2' },
      { a: 2, b: 1, c: '2' },
      { a: 3, b: 2, c: '2' }
    ];
    const chart = new Chart({
      height: 500,
      forceFit: true,
      container: 'cchart',
      animate: false,
      data,
      options: {
        geoms: [{
          type: 'line',
          position: 'a*b',
          color: 'c'
        }],
        axes: {
          a: {
            title: {
              position: 'bottom',
              autoRotate: true,
              textStyle: {
                rotate: 45 // 以用户设置的角度为准
              }
            }
          }
        }
      }
    });

    chart.render();

    const axisController = chart.get('axisController');
    const axes = axisController.axes;
    expect(axes.length).equal(2);

    const aAxis = axes[0];
    expect(aAxis.get('title')).to.be.an.instanceof(Object);
    expect(aAxis.get('title').text).to.eql('a');
    expect(aAxis.get('title').position).to.eql('bottom');
    expect(aAxis.get('title').textStyle.rotate).to.eql(45);
    chart.destroy();
  });
});
<|MERGE_RESOLUTION|>--- conflicted
+++ resolved
@@ -1,9 +1,5 @@
 const expect = require('chai').expect;
-<<<<<<< HEAD
 const Global = require('../../../src/global');
-=======
-require('../../../src/index');
->>>>>>> 07f871f9
 const Chart = require('../../../src/chart/chart');
 const { DomUtil } = require('../../../src/util');
 
@@ -79,11 +75,10 @@
   it('showTooltip', function() {
     const point = chart.getXY({ a: 1, b: 2 });
     chart.showTooltip(point);
-    // TODO 如果直接调用chart.showToolTip,非shared的tooltip不显示
-    // const tooltipController = chart.get('tooltipController');
-    // const { tooltip } = tooltipController;
-    // const tooltipItems = chart.getTooltipItems(point);
-    // expect(tooltip.get('items').length).eql(tooltipItems.length);
+    const tooltipController = chart.get('tooltipController');
+    const { tooltip } = tooltipController;
+    const tooltipItems = chart.getTooltipItems(point);
+    expect(tooltip.get('items').length).eql(tooltipItems.length);
   });
 
   it('forceFit', function() {
@@ -616,10 +611,8 @@
   });
 
   it('toDataURL', function() {
-    if (Global.renderer2d === 'canvas') {
-      const str = chart.toDataURL();
-      expect(str.length).not.equal(0);
-    }
+    const str = chart.toDataURL();
+    expect(str.length).not.equal(0);
   });
 
   // xit('download', function() {
