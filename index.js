--- conflicted
+++ resolved
@@ -1,4 +1,5 @@
 const G = require('@ali/g');
+const Monitor = require('@ali/g2-monitor');
 const Animate = require('./src/animate/animate');
 const Chart = require('./src/chart/chart');
 const Global = require('./src/global');
@@ -8,12 +9,11 @@
 
 let G2 = {
   // version
-  version: '3.0.0-rc2',
+  version: Global.version,
   // visual encoding
   Animate,
   Chart,
   Global,
-<<<<<<< HEAD
   Scale,
   Shape,
   Util,
@@ -22,13 +22,8 @@
   DomUtil: G.DomUtil,
   MatrixUtil: G.MatrixUtil,
   PathUtil: G.PathUtil
-=======
-  Animate,
-  version: Global.version
->>>>>>> 1b3386f0
 };
 
-const Monitor = require('@ali/g2-monitor');
 Monitor.tracking = true;
 G2.track = function(enable) {
   Monitor.tracking = enable;
