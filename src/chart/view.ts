--- conflicted
+++ resolved
@@ -1,8 +1,4 @@
 import EE from '@antv/event-emitter';
-<<<<<<< HEAD
-import { BBox, Canvas, Event, Group } from '@antv/g';
-=======
->>>>>>> 6875f16d
 import * as _ from '@antv/util';
 import {
   AxisOption,
@@ -580,7 +576,6 @@
     );
   }
 
-<<<<<<< HEAD
   /**
    * 初始化事件机制：G 4.0 底层内置支持 name:event 的机制，那么只要所有组件都有自己的 name 即可。
    *
@@ -588,7 +583,7 @@
    * 当前 view 只委托自己 view 中的 Component 和 Geometry 事件，并向上冒泡
    * @private
    */
-  private _initialEvents() {
+  private initialEvents() {
     // 三层 group 中的 shape 事件都会通过 G 冒泡上来的
     this.foregroundGroup.on('*', this.onEvents);
     this.middleGroup.on('*', this.onEvents);
@@ -619,10 +614,6 @@
    */
   private _initialControllers() {
     // 可能暂时不需要，组件管理直接使用 components 管理，生成逻辑写成工具函数
-=======
-  private initialEvents() {
-    // todo 依赖 G 的事件实现机制
->>>>>>> 6875f16d
   }
 
   /**
