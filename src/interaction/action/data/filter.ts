--- conflicted
+++ resolved
@@ -1,9 +1,3 @@
-<<<<<<< HEAD
-import Action from '../base';
-import { getDelegationObject, isList, isSlider, getScaleByField } from '../util';
-import { View } from 'src/chart';
-=======
->>>>>>> 89c9942b
 import { each } from '@antv/util';
 import { View } from 'src/chart';
 import Action from '../base';
