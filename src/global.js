/**
 * @fileOverview 全局变量
 * @author dxq613
 */
const Util = require('./util');
const Theme = require('./theme/index');

// const Global = {};
const Global = {
<<<<<<< HEAD
  version: '____G2_VERSION____',
  renderer2d: 'canvas',
  // renderer2d: 'svg',
=======
  version: '3.1.2', // TODO fix version
>>>>>>> 07f871f9
  trackable: true,
  animate: true,
  snapArray: [ 0, 1, 2, 4, 5, 10 ],
  // 指定固定 tick 数的逼近值
  snapCountArray: [ 0, 1, 1.2, 1.5, 1.6, 2, 2.2, 2.4, 2.5, 3, 4, 5, 6, 7.5, 8, 10 ],
  widthRatio: { // 宽度所占的分类的比例
    column: 1 / 2, // 一般的柱状图占比 1/2
    rose: 0.9999999, // 玫瑰图柱状占比 1
    multiplePie: 1 / 1.3 // 多层的饼图、环图
  },
  // 折线图、区域图、path 当只有一个数据时，是否显示成点
  showSinglePoint: false,
  connectNulls: false,
  scales: {
  }
};

function setTheme(theme) {
  // for (const k in Global) {
  //   if (Global.hasOwnProperty(k)) {
  //     delete Global[k];
  //   }
  // }

  let newTheme = {};
  if (Util.isObject(theme)) {
    newTheme = theme;
  } else if (Util.indexOf(Object.keys(Theme), theme) !== -1) {
    newTheme = Theme[theme];
  } else {
    newTheme = Theme.default;
  }
  Util.deepMix(Global, newTheme);
}

setTheme('default');

Global.setTheme = setTheme;

module.exports = Global;<|MERGE_RESOLUTION|>--- conflicted
+++ resolved
@@ -7,13 +7,10 @@
 
 // const Global = {};
 const Global = {
-<<<<<<< HEAD
   version: '____G2_VERSION____',
   renderer2d: 'canvas',
   // renderer2d: 'svg',
-=======
-  version: '3.1.2', // TODO fix version
->>>>>>> 07f871f9
+  version: '3.2.0-beta.1', // TODO fix version
   trackable: true,
   animate: true,
   snapArray: [ 0, 1, 2, 4, 5, 10 ],
