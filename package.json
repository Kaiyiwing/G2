{
  "name": "@antv/g2",
  "version": "3.0.0",
  "description": "the Grammar of Graphics in Javascript",
  "main": "index.js",
  "repository": {
    "type": "git",
    "url": "git@gitlab.alibaba-inc.com:datavis/g2.git"
  },
  "keywords": [
    "g2",
    "chart"
  ],
  "author": "https://github.com/orgs/antvis/people",
  "license": "MIT",
  "devDependencies": {
<<<<<<< HEAD
    "@antv/data-set": "^0.1.0",
    "@lite-js/torch": "^0.1.5",
=======
    "@lite-js/torch": "^0.1.6",
>>>>>>> 85d3a5ad
    "babel-eslint": "^7.2.3",
    "babel-plugin-external-helpers": "^6.22.0",
    "babel-preset-es2015-loose-rollup": "^7.0.0",
    "babel-preset-stage-0": "^6.24.1",
    "chai": "^4.0.1",
    "electron": "~1.6.11",
    "eslint": "^3.19.0",
    "eslint-config-airbnb": "^15.0.1",
    "eslint-config-egg": "^4.2.0",
    "event-simulate": "^1.0.0",
    "pre-commit": "^1.2.2",
    "rollup": "^0.42.0",
    "rollup-plugin-babel": "^2.7.1",
    "rollup-plugin-commonjs": "^8.0.2",
    "rollup-plugin-node-resolve": "^3.0.0",
    "uglify-js": "^3.0.15"
  },
  "scripts": {
    "build": "rollup -c rollup.config.js -- index.js",
    "ci": "tnpm run lint && tnpm run test",
    "compress": "uglifyjs --compress --mangle --output dist/data-set.min.js -- build/data-set.js",
    "coverage": "npm run coverage-generator && npm run coverage-viewer",
    "coverage-viewer": "torch-coverage",
    "coverage-generator": "torch --coverage --renderer --recursive test/unit",
    "dist": "rm -rf dist && mkdir dist && npm run build && npm run compress",
    "lint": "eslint ./",
    "lint-fix": "eslint --fix ./",
    "test": "torch --renderer --recursive ./test/unit",
    "test-live": "torch --interactive --watch --recursive ./test/unit"
  },
  "pre-commit": {
    "run": [
      "lint",
      "test"
    ],
    "silent": false
  },
  "dependencies": {
    "@ali/g": "~2.0.0-beta",
    "@ali/g-map-projection": "^1.0.0",
    "fecha": "^2.3.1",
    "lodash": "^4.17.4",
    "wolfy87-eventemitter": "^5.2.0"
  }
}<|MERGE_RESOLUTION|>--- conflicted
+++ resolved
@@ -14,12 +14,8 @@
   "author": "https://github.com/orgs/antvis/people",
   "license": "MIT",
   "devDependencies": {
-<<<<<<< HEAD
     "@antv/data-set": "^0.1.0",
-    "@lite-js/torch": "^0.1.5",
-=======
     "@lite-js/torch": "^0.1.6",
->>>>>>> 85d3a5ad
     "babel-eslint": "^7.2.3",
     "babel-plugin-external-helpers": "^6.22.0",
     "babel-preset-es2015-loose-rollup": "^7.0.0",
