{
  "name": "@antv/g2",
  "version": "3.2.0-beta.6",
  "description": "the Grammar of Graphics in Javascript",
  "browser": "build/g2.js",
  "main": "lib/index.js",
  "module": "src/index.js",
  "homepage": "https://github.com/antvis/g2",
  "repository": {
    "type": "git",
    "url": "git@github.com:antvis/g2.git"
  },
  "bugs": {
    "url": "https://github.com/antvis/g2/issues"
  },
  "keywords": [
    "g2",
    "chart"
  ],
  "author": "https://github.com/orgs/antvis/people",
  "license": "MIT",
  "devDependencies": {
    "@antv/data-set": "~0.8.6",
    "babel-cli": "~6.26.0",
    "babel-core": "~6.26.0",
    "babel-eslint": "~8.0.3",
    "babel-loader": "~7.1.4",
    "babel-plugin-transform-remove-strict-mode": "~0.0.2",
    "babel-preset-env": "~1.6.1",
    "body-parser": "~1.18.2",
    "chai": "~4.1.2",
    "commander": "~2.12.2",
    "connect": "~3.6.6",
    "d3-queue": "~3.0.7",
    "debug": "~3.1.0",
    "electron": "~1.8.7",
    "eslint": "~3.19.0",
    "eslint-config-airbnb": "~15.0.1",
    "eslint-config-egg": "~4.2.0",
    "eslint-plugin-html": "~3.1.1",
    "eslint-plugin-jsx-a11y": "~5.1.1",
    "eslint-plugin-react": "~7.1.0",
    "event-simulate": "~1.0.0",
    "get-port": "~3.2.0",
    "jszip": "~3.1.5",
    "nightmare": "~2.10.0",
    "nunjucks": "~3.0.1",
    "open": "~0.0.5",
    "parseurl": "~1.3.2",
    "pre-commit": "~1.2.2",
    "serve-static": "~1.13.2",
    "shelljs": "~0.7.8",
    "string-replace-loader": "^2.1.1",
    "torchjs": "~2.0.3",
    "tslint": "^5.10.0",
    "typescript": "^2.9.2",
    "uglify-js": "~3.1.10",
    "webpack": "~3.10.0"
  },
  "scripts": {
    "build": "webpack",
    "build-svg": "webpack --config webpack-svg.config.js",
    "build-lib": "babel src --out-dir lib",
    "bundler": "electron ./bundler/app.js",
    "ci": "npm run lint && npm run test",
    "compress-g2": "uglifyjs -c -m -o dist/g2.min.js -- build/g2.js",
    "compress-svg": "uglifyjs -c -m -o dist/g2-svg.min.js -- build/g2-svg.js",
    "compress-core": "uglifyjs -c -m -o dist/g2-core.min.js -- build/g2-core.js",
    "compress-simple": "uglifyjs -c -m -o dist/g2-simple.min.js -- build/g2-simple.js",
    "compress": "npm run compress-g2 && npm run compress-core && npm run compress-simple && npm run compress-svg",
    "coverage": "npm run coverage-generator && npm run coverage-viewer",
    "coverage-generator": "torch --compile --coverage --renderer --recursive --source-pattern src/*.js,src/**/*.js test/unit",
    "coverage-viewer": "torch-coverage",
    "demos": "electron ./demos/app.js",
    "demos-web": "node ./demos/app.js --web --port 2046",
    "dev": "npm run watch & npm run demos-web",
    "dist": "npm run mkdir-dist && npm run build && npm run build-svg && npm run compress",
    "lint": "eslint --ext .html,.js ./",
    "lint-fix": "eslint --ext .html,.js --fix ./",
    "mkdir-dist": "node ./bin/mkdir-dist.js",
    "prepublishOnly": "npm run build-lib && npm run dist",
    "screenshot": "node ./bin/screenshot.js",
    "start": "npm run dev",
    "test": "torch --compile --renderer --recursive ./test/unit",
    "test-all": "npm run test && npm run test-bugs",
    "test-bugs": "torch --compile --renderer --recursive ./test/bugs",
    "test-bugs-live": "torch --compile --interactive --watch --recursive ./test/bugs",
    "test-live": "torch --compile --interactive --watch --recursive ./test/unit",
    "tslint": "tslint --project tsconfig.json --config tslint.json src/index.d.ts",
    "watch": "webpack --config webpack-dev.config.js",
    "win-dev": "node ./bin/win-dev.js"
  },
  "pre-commit": {
    "run": [
      "lint",
      "test-all"
    ],
    "silent": false
  },
  "dependencies": {
    "@antv/adjust": "~0.0.2",
    "@antv/attr": "~0.0.3",
<<<<<<< HEAD
    "@antv/g": "~3.0.0-beta.6",
    "@antv/interaction": "~0.0.5",
=======
    "@antv/g": "~3.0.0-beta.8",
    "@antv/interaction": "~0.0.4",
>>>>>>> a213161c
    "@antv/scale": "~0.0.1",
    "@antv/util": "~1.0.8",
    "gl-matrix": "~2.6.1",
    "venn.js": "~0.2.20",
    "wolfy87-eventemitter": "~5.1.0"
  }
}<|MERGE_RESOLUTION|>--- conflicted
+++ resolved
@@ -100,13 +100,8 @@
   "dependencies": {
     "@antv/adjust": "~0.0.2",
     "@antv/attr": "~0.0.3",
-<<<<<<< HEAD
-    "@antv/g": "~3.0.0-beta.6",
+    "@antv/g": "~3.0.0-beta.8",
     "@antv/interaction": "~0.0.5",
-=======
-    "@antv/g": "~3.0.0-beta.8",
-    "@antv/interaction": "~0.0.4",
->>>>>>> a213161c
     "@antv/scale": "~0.0.1",
     "@antv/util": "~1.0.8",
     "gl-matrix": "~2.6.1",
